<p align="center">
  <a href="https://www.case.app">
    <img alt="CASE" src="https://user-images.githubusercontent.com/11723962/163216302-7ceab1a8-19a1-444b-93f7-3d7469ee9986.png" />
  </a>
</p>
<h1 align="center" style="font-weight: bold">
  CASE
</h1>

CASE is an Angular and Nest based framework, wich enabling developers to create solid custom business applications quickly and easily by providing resource management functionality. 👊

![case-projects](https://user-images.githubusercontent.com/50170060/227974728-8226b455-8661-429d-bb90-47b554f8112f.png)


# Quick start

Follow our [quickstart guide](https://docs.case.app) to learn how to set up a CASE project step by step.

# Getting started

1. **Install CASE CLI**

   ```sh
   npm i -g @casejs/case-cli
   ```

2. **Create a new CASE project**

   ```sh
   cs new
   ```

   During the installation, when the terminal asks you what is the name of your application, just write your application's name and press `Enter`.

   The CLI will create a monorepo and install dependencies.

3. **Setup**

   Copy the environment file and set your environment variables:

   ```sh
   cp server/.env.example server/.env
   ```

   CASE uses MySQL for the database.

   Create a new database and add the database name to the _DB_NAME_ property of your `.env` file. The default name for the database is case.

4. **Run your project**

   ```sh
   cd my-case-project

   #1st terminal window
   npm run start:client

   #2nd terminal window
   npm run start:server
   ```

   The frontend server will run here => http://localhost:4200

   The backend server will run here => http://localhost:3000

5. **Seed the data**

   ```sh
   npm run seed
   ```

6. **Got http://localhost:4200/**
   And Use your CASE admin’s user credentials to log in.

   > You can use the email `admin@case.app` and password `case` to log in.
<<<<<<< HEAD

# Serve the documentation

```sh
npm run start:docs
```

# Deploying to production

...Coming soon
=======
>>>>>>> 703b8418
<|MERGE_RESOLUTION|>--- conflicted
+++ resolved
@@ -72,7 +72,6 @@
    And Use your CASE admin’s user credentials to log in.
 
    > You can use the email `admin@case.app` and password `case` to log in.
-<<<<<<< HEAD
 
 # Serve the documentation
 
@@ -80,8 +79,4 @@
 npm run start:docs
 ```
 
-# Deploying to production
-
-...Coming soon
-=======
->>>>>>> 703b8418
+# Deploying to production