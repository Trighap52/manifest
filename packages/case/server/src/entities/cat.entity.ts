--- conflicted
+++ resolved
@@ -5,7 +5,6 @@
 import { Prop } from '../decorators/case-prop.decorator'
 import { Entity } from '../decorators/entity.decorator'
 import { Owner } from './owner.entity'
-import { type } from 'os'
 
 @Entity({
   nameSingular: 'cat',
@@ -14,37 +13,6 @@
   seedCount: 50,
   propIdentifier: 'name'
 })
-<<<<<<< HEAD
-export class Cat {
-  @PrimaryGeneratedColumn()
-  id: number
-
-  @CaseProp({
-    seed: () => faker.person.firstName(),
-    type: PropType.Text
-  })
-  name: string
-
-  @CaseProp({
-    seed: () => faker.lorem.sentences(),
-    type: PropType.TextArea
-  })
-  description: string
-
-  @CaseProp({
-    seed: () => faker.number.int({ min: 0, max: 1000 }),
-    type: PropType.Currency
-  })
-  price: string
-
-  @CaseProp({
-    seed: () => faker.datatype.boolean(),
-    type: PropType.Boolean
-  })
-  adopted: string
-
-  @CaseProp({
-=======
 export class Cat extends CaseEntity {
   @Prop({
     seed: () => faker.person.firstName()
@@ -52,7 +20,6 @@
   name: string
 
   @Prop({
->>>>>>> e8ac6af4
     label: 'Age',
     type: PropType.Number,
     seed: (index?: number) => index
@@ -68,17 +35,35 @@
   })
   owner: Owner
 
-  @CaseProp({
+  @Prop({
     label: 'Email',
     type: PropType.Email,
     seed: () => faker.internet.email()
   })
   email: string
 
-  @CaseProp({
+  @Prop({
     label: 'Birthdate',
     type: PropType.Date,
     seed: () => faker.date.past()
   })
   birthdate: Date
+
+  @Prop({
+    seed: () => faker.lorem.sentences(),
+    type: PropType.TextArea
+  })
+  description: string
+
+  @Prop({
+    seed: () => faker.number.int({ min: 0, max: 1000 }),
+    type: PropType.Currency
+  })
+  price: number
+
+  @Prop({
+    seed: () => faker.datatype.boolean(),
+    type: PropType.Boolean
+  })
+  adopted: boolean
 }